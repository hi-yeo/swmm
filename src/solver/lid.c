//-----------------------------------------------------------------------------
//   lid.c
//
//   Project:  EPA SWMM5
//   Version:  5.2
//   Date:     11/01/21   (Build 5.2.0)
//   Author:   L. Rossman
//
//   This module handles all data processing involving LID (Low Impact
//   Development) practices used to treat runoff for individual subcatchments
//   within a project. The actual computation of LID performance is made by
//   functions within the lidproc.c module. See LidTypes below for the types
//   of LIDs that can be modeled.
//
//   An LID process is described by the TLidProc data structure and consists of
//   size-independent design data for the different vertical layers that make
//   up a specific type of LID. The collection of these LID process designs is
//   stored in the LidProcs array.
//
//   When a member of LidProcs is to be deployed in a particular subcatchment,
//   its sizing and treatment data are stored in a TLidUnit data structure.
//   The collection of all TLidUnits deployed in a subcatchment is held in a
//   TLidGroup list data structure. The LidGroups array contains a TLidGroup
//   list for each subcatchment in the project.
//
//   During a runoff time step, each subcatchment calls the lid_getRunoff()
//   function to compute flux rates and a water balance through each layer
//   of each LID unit in the subcatchment. The resulting outflows (runoff,
//   drain flow, evaporation and infiltration) are added to those computed
//   for the non-LID portion of the subcatchment.
//
//   An option exists for the detailed time series of flux rates and storage
//   levels for a specific LID unit to be written to a text file named by the
//   user for viewing outside of the SWMM program.
//
//   Update History
//   ==============
//   Build 5.1.008:
//   - More input error reporting added.
//   - Rooftop Disconnection added to the types of LIDs.
//   - LID drain flows are now tracked separately.
//   - LID drain flows can now be routed to separate outlets.
//   - Check added to insure LID flows not returned to nonexistent pervious area.
//   Build 5.1.009:
//   - Fixed bug where LID's could return outflow to non-LID area when LIDs
//     make up entire subcatchment.
//   Build 5.1.010:
//   - Support for new Modified Green Ampt infiltration model added.
//   - Imported variable HasWetLids now properly initialized.
//   - Initial state of reporting (lidUnit->rptFile->wasDry) changed to
//     prevent duplicate printing of first line of detailed report file.
//   Build 5.1.011:
//   - The top of the storage layer is no longer used as a limit for an
//     underdrain offset thus allowing upturned drains to be modeled.
//   - Column headings for the detailed LID report file were modified.
//   Build 5.1.012:
//   - Redefined initialization of wasDry for LID reporting.
//   Build 5.1.013:
//   - Support added for LID units treating pervious area runoff.
//   - Support added for open/closed head levels and multiplier v. head
//     control curve for underdrain flow.
//   - Support added for unclogging permeable pavement at fixed intervals.
//   - Support added for pollutant removal in underdrain flow.
//   Build 5.1.014:
//   - Fixed bug in creating LidProcs when there are no subcatchments.
//   - Fixed bug in adding underdrain pollutant loads to mass balances.
//   Build 5.1.015:
//   - Support added for mutiple infiltration methods within a project.
//   Build 5.2.0:
//   - Covered property added to RAIN_BARREL parameters
//-----------------------------------------------------------------------------
#define _CRT_SECURE_NO_DEPRECATE

#include <math.h>
#include "headers.h"
#include "lid.h"

#define ERR_PAVE_LAYER " - check pavement layer parameters"
#define ERR_SOIL_LAYER " - check soil layer parameters"
#define ERR_STOR_LAYER " - check storage layer parameters"
#define ERR_SWALE_SURF " - check swale surface parameters"
#define ERR_GREEN_AMPT " - check subcatchment Green-Ampt parameters"
#define ERR_DRAIN_OFFSET " - drain offset exceeds storage height"
#define ERR_DRAIN_HEADS " - invalid drain open/closed heads"
#define ERR_SWALE_WIDTH " - invalid swale width"

//-----------------------------------------------------------------------------
//  Enumerations
//-----------------------------------------------------------------------------
enum LidLayerTypes {
    SURF,                    // surface layer
    SOIL,                    // soil layer
    STOR,                    // storage layer
    PAVE,                    // pavement layer
    DRAINMAT,                // drainage mat layer
    DRAIN,                   // underdrain system
    REMOVALS};               // pollutant removals

//// Note: DRAINMAT must be placed before DRAIN so the two keywords can
///        be distinguished from one another when parsing a line of input.

char* LidLayerWords[] =
    {"SURFACE", "SOIL", "STORAGE", "PAVEMENT", "DRAINMAT", "DRAIN",
     "REMOVALS", NULL};

char* LidTypeWords[] =
    {"BC",                   //bio-retention cell
     "RG",                   //rain garden
     "GR",                   //green roof
     "IT",                   //infiltration trench
     "PP",                   //porous pavement
     "RB",                   //rain barrel
     "VS",                   //vegetative swale
     "RD",                   //rooftop disconnection
     NULL};

//-----------------------------------------------------------------------------
//  Data Structures
//-----------------------------------------------------------------------------

// LID List - list of LID units contained in an LID group
struct LidList
{
    TLidUnit*        lidUnit;     // ptr. to a LID unit
    struct LidList*  nextLidUnit;
};
typedef struct LidList TLidList;

// LID Group - collection of LID units applied to a specific subcatchment
struct LidGroup
{
    double         pervArea;      // amount of pervious area in group (ft2)
    double         flowToPerv;    // total flow sent to pervious area (cfs)
    double         oldDrainFlow;  // total drain flow in previous period (cfs)
    double         newDrainFlow;  // total drain flow in current period (cfs)
    TLidList*      lidList;       // list of LID units in the group
};
typedef struct LidGroup* TLidGroup;


//-----------------------------------------------------------------------------
//  Shared Variables
//-----------------------------------------------------------------------------
static TLidProc*  LidProcs;            // array of LID processes
static int        LidCount;            // number of LID processes
static TLidGroup* LidGroups;           // array of LID process groups
static int        GroupCount;          // number of LID groups (subcatchments)

static double     EvapRate;            // evaporation rate (ft/s)
static double     NativeInfil;         // native soil infil. rate (ft/s)
static double     MaxNativeInfil;      // native soil infil. rate limit (ft/s)

//-----------------------------------------------------------------------------
//  Imported Variables (from SUBCATCH.C)
//-----------------------------------------------------------------------------
// Volumes (ft3) for a subcatchment over a time step
extern double     Vevap;               // evaporation
extern double     Vpevap;              // pervious area evaporation
extern double     Vinfil;              // non-LID infiltration
extern double     VlidInfil;           // infiltration from LID units
extern double     VlidIn;              // impervious area flow to LID units
extern double     VlidOut;             // surface outflow from LID units
extern double     VlidDrain;           // drain outflow from LID units
extern double     VlidReturn;          // LID outflow returned to pervious area
extern char       HasWetLids;          // TRUE if any LIDs are wet
                                       // (from RUNOFF.C)

//-----------------------------------------------------------------------------
//  External Functions (prototyped in lid.h)
//-----------------------------------------------------------------------------
//  lid_create               called by createObjects in project.c
//  lid_delete               called by deleteObjects in project.c
//  lid_validate             called by project_validate
//  lid_initState            called by project_init

//  lid_readProcParams       called by parseLine in input.c
//  lid_readGroupParams      called by parseLine in input.c

//  lid_setOldGroupState     called by subcatch_setOldState
//  lid_setReturnQual        called by findLidLoads in surfqual.c
//  lid_getReturnQual        called by subcatch_getRunon

//  lid_getPervArea          called by subcatch_getFracPerv
//  lid_getFlowToPerv        called by subcatch_getRunon
//  lid_getSurfaceDepth      called by subcatch_getDepth
//  lid_getDepthOnPavement   called by sweptSurfacesDry in subcatch.c
//  lid_getStoredVolume      called by subcatch_getStorage
//  lid_getRunon             called by subcatch_getRunon
//  lid_getRunoff            called by subcatch_getRunoff

//  lid_addDrainRunon        called by subcatch_getRunon
//  lid_addDrainLoads        called by surfqual_getWashoff
//  lid_addDrainInflow       called by addLidDrainInflows in routing.c

//  lid_writeSummary         called by inputrpt_writeInput
//  lid_writeWaterBalance    called by statsrpt_writeReport


//-----------------------------------------------------------------------------
// Local Functions
//-----------------------------------------------------------------------------
static void   freeLidGroup(int j);
static int    readSurfaceData(int j, char* tok[], int ntoks);
static int    readPavementData(int j, char* tok[], int ntoks);
static int    readSoilData(int j, char* tok[], int ntoks);
static int    readStorageData(int j, char* tok[], int ntoks);
static int    readDrainData(int j, char* tok[], int ntoks);
static int    readDrainMatData(int j, char* toks[], int ntoks);
static int    readRemovalsData(int j, char* toks[], int ntoks);

static int    addLidUnit(int j, int k, int n, double x[], char* fname,
              int drainSubcatch, int drainNode);
static int    createLidRptFile(TLidUnit* lidUnit, char* fname);
static void   initLidRptFile(char* title, char* lidID, char* subcatchID,
              TLidUnit* lidUnit);
static void   validateLidProc(int j);
static void   validateLidGroup(int j);

static int    isLidPervious(int k);
static double getImpervAreaRunoff(int j);
static double getPervAreaRunoff(int j);
static double getSurfaceDepth(int subcatch);
static double getRainInflow(int j, TLidUnit*  lidUnit);
static void   findNativeInfil(int j, double tStep);


static void   evalLidUnit(int j, TLidUnit* lidUnit, double lidArea,
              double lidInflow, double tStep, double *qRunoff,
              double *qDrain, double *qReturn);

//=============================================================================

void lid_create(int lidCount, int subcatchCount)
//
//  Purpose: creates an array of LID objects.
//  Input:   n = number of LID processes
//  Output:  none
//
{
    int j;

    //... assign NULL values to LID arrays
    LidProcs = NULL;
    LidGroups = NULL;
    LidCount = lidCount;

    //... create LID groups
    GroupCount = subcatchCount;
    if ( GroupCount > 0 )
    {
        LidGroups = (TLidGroup *) calloc(GroupCount, sizeof(TLidGroup));
        if ( LidGroups == NULL )
        {
            ErrorCode = ERR_MEMORY;
            return;
        }
    }

    //... initialize LID groups
    for (j = 0; j < GroupCount; j++) LidGroups[j] = NULL;

    //... create LID objects
    if ( LidCount == 0 ) return;
    LidProcs = (TLidProc *) calloc(LidCount, sizeof(TLidProc));
    if ( LidProcs == NULL )
    {
        ErrorCode = ERR_MEMORY;
        return;
    }

    //... initialize LID objects
    for (j = 0; j < LidCount; j++)
    {
        LidProcs[j].lidType = -1;
        LidProcs[j].surface.thickness = 0.0;
        LidProcs[j].surface.voidFrac = 1.0;
        LidProcs[j].surface.roughness = 0.0;
        LidProcs[j].surface.surfSlope = 0.0;
        LidProcs[j].pavement.thickness = 0.0;
        LidProcs[j].soil.thickness = 0.0;
        LidProcs[j].storage.thickness = 0.0;
        LidProcs[j].storage.kSat = 0.0;
        LidProcs[j].drain.coeff = 0.0;
        LidProcs[j].drain.offset = 0.0;
        LidProcs[j].drainMat.thickness = 0.0;
        LidProcs[j].drainMat.roughness = 0.0;
<<<<<<< HEAD
        LidProcs[j].drainRmvl = NULL;                                          //(5.1.013)
        LidProcs[j].drainRmvl = (double *)                                     //
                                calloc(Nobjects[POLLUT], sizeof(double));      //
        if (LidProcs[j].drainRmvl == NULL)                                     //
        {                                                                      //
            ErrorCode = ERR_MEMORY;                                            //
            return;                                                            //
        }                                                                      //
=======
        LidProcs[j].drainRmvl = NULL;
        LidProcs[j].drainRmvl = (double *)
                                calloc(Nobjects[POLLUT], sizeof(double));
        if (LidProcs[j].drainRmvl == NULL)
        {
            ErrorCode = ERR_MEMORY;
            return;
        }
>>>>>>> a8182cb2
    }
}

//=============================================================================

void lid_delete()
//
//  Purpose: deletes all LID objects
//  Input:   none
//  Output:  none
//
{
    int j;
    for (j = 0; j < GroupCount; j++) freeLidGroup(j);
    FREE(LidGroups);
    for (j = 0; j < LidCount; j++) FREE(LidProcs[j].drainRmvl);
    FREE(LidProcs);
    GroupCount = 0;
    LidCount = 0;
}

//=============================================================================

void freeLidGroup(int j)
//
//  Purpose: frees all LID units associated with a subcatchment.
//  Input:   j = group (or subcatchment) index
//  Output:  none
//
{
    TLidGroup  lidGroup = LidGroups[j];
    TLidList*  lidList;
    TLidUnit*  lidUnit;
    TLidList*  nextLidUnit;

    if ( lidGroup == NULL ) return;
    lidList = lidGroup->lidList;
    while (lidList)
    {
        lidUnit = lidList->lidUnit;
        if ( lidUnit->rptFile )
        {
            if ( lidUnit->rptFile->file ) fclose(lidUnit->rptFile->file);
            free(lidUnit->rptFile);
        }
        nextLidUnit = lidList->nextLidUnit;
        free(lidUnit);
        free(lidList);
        lidList = nextLidUnit;
    }
    free(lidGroup);
    LidGroups[j] = NULL;
}

//=============================================================================

int lid_readProcParams(char* toks[], int ntoks)
//
//  Purpose: reads LID process information from line of input data file
//  Input:   toks = array of string tokens
//           ntoks = number of tokens
//  Output:  returns error code
//
//  Format for first line that defines a LID process is:
//    LID_ID  LID_Type
//
//  Followed by some combination of lines below depending on LID_Type:
//    LID_ID  SURFACE   <parameters>
//    LID_ID  PAVEMENT  <parameters>
//    LID_ID  SOIL      <parameters>
//    LID_ID  STORAGE   <parameters>
//    LID_ID  DRAIN     <parameters>
//    LID_ID  DRAINMAT  <parameters>
//    LID_ID  REMOVALS  <parameters> 
//
{
    int j, m;

    // --- check for minimum number of tokens
    if ( ntoks < 2 ) return error_setInpError(ERR_ITEMS, "");

    // --- check that LID exists in database
    j = project_findObject(LID, toks[0]);
    if ( j < 0 ) return error_setInpError(ERR_NAME, toks[0]);

    // --- assign ID if not done yet
    if ( LidProcs[j].ID == NULL )
        LidProcs[j].ID = project_findID(LID, toks[0]);

    // --- check if second token is the type of LID
    m = findmatch(toks[1], LidTypeWords);
    if ( m >= 0 )
    {
        LidProcs[j].lidType = m;
        return 0;
    }

    // --- check if second token is name of LID layer
    else m = findmatch(toks[1], LidLayerWords);

    // --- read input parameters for the identified layer
    switch (m)
    {
    case SURF:  return readSurfaceData(j, toks, ntoks);
    case SOIL:  return readSoilData(j, toks, ntoks);
    case STOR:  return readStorageData(j, toks, ntoks);
    case PAVE:  return readPavementData(j, toks, ntoks);
    case DRAIN: return readDrainData(j, toks, ntoks);
    case DRAINMAT: return readDrainMatData(j, toks, ntoks);
    case REMOVALS: return readRemovalsData(j, toks, ntoks);
    }
    return error_setInpError(ERR_KEYWORD, toks[1]);
}

//=============================================================================

int lid_readGroupParams(char* toks[], int ntoks)
//
//  Purpose: reads input data for a LID unit placed in a subcatchment.
//  Input:   toks = array of string tokens
//           ntoks = number of tokens
//  Output:  returns error code
//
//  Format of input data line is:
//    Subcatch_ID  LID_ID  Number  Area  Width  InitSat  FromImp  ToPerv
//                                              (RptFile  DrainTo  FromPerv)
//  where:
//    Subcatch_ID    = name of subcatchment
//    LID_ID         = name of LID process
//    Number     (n) = number of replicate units
//    Area    (x[0]) = area of each unit
//    Width   (x[1]) = outflow width of each unit
//    InitSat (x[2]) = % that LID is initially saturated
//    FromImp (x[3]) = % of impervious runoff sent to LID
//    ToPerv  (x[4]) = 1 if outflow goes to pervious sub-area; 0 if not
//    RptFile        = name of detailed results file (optional)
//    DrainTo        = name of subcatch/node for drain flow (optional)
//    FromPerv (x[5]) = % of pervious runoff sent to LID
//
{
    int        i, j, k, n;
    double     x[6];
    char*      fname = NULL;
    int        drainSubcatch = -1, drainNode = -1;

    //... check for valid number of input tokens
    if ( ntoks < 8 ) return error_setInpError(ERR_ITEMS, "");

    //... find subcatchment
    j = project_findObject(SUBCATCH, toks[0]);
    if ( j < 0 ) return error_setInpError(ERR_NAME, toks[0]);

    //... find LID process in list of LID processes
    k = project_findObject(LID, toks[1]);
    if ( k < 0 ) return error_setInpError(ERR_NAME, toks[1]);

    //... get number of replicates
    n = atoi(toks[2]);
    if ( n < 0 ) return error_setInpError(ERR_NUMBER, toks[2]);
    if ( n == 0 ) return 0;

    //... convert next 4 tokens to doubles
    for (i = 3; i <= 7; i++)
    {
        if ( ! getDouble(toks[i], &x[i-3]) || x[i-3] < 0.0 )
            return error_setInpError(ERR_NUMBER, toks[i]);
    }

    //... check for valid percentages on tokens 5 & 6 (x[2] & x[3])
    for (i = 2; i <= 3; i++) if ( x[i] > 100.0 )
        return error_setInpError(ERR_NUMBER, toks[i+3]);

    //... read optional report file name
    if ( ntoks >= 9 && strcmp(toks[8], "*") != 0 ) fname = toks[8];

    //... read optional underdrain outlet
    if ( ntoks >= 10 && strcmp(toks[9], "*") != 0 )
    {
        drainSubcatch = project_findObject(SUBCATCH, toks[9]);
        if ( drainSubcatch < 0 )
        {
            drainNode = project_findObject(NODE, toks[9]);
            if ( drainNode < 0 ) return error_setInpError(ERR_NAME, toks[9]);
        }
    }

    //... read percent of pervious area treated by LID unit
    x[5] = 0.0;
    if (ntoks >= 11)
    {
        if (!getDouble(toks[10], &x[5]) || x[5] < 0.0 || x[5] > 100.0)
            return error_setInpError(ERR_NUMBER, toks[10]);
    }

    //... create a new LID unit and add it to the subcatchment's LID group
    return addLidUnit(j, k, n, x, fname, drainSubcatch, drainNode);
}

//=============================================================================

int addLidUnit(int j, int k, int n, double x[], char* fname,
    int drainSubcatch, int drainNode)
//
//  Purpose: adds an LID unit to a subcatchment's LID group.
//  Input:   j = subcatchment index
//           k = LID control index
//           n = number of replicate units
//           x = LID unit's parameters
//           fname = name of detailed performance report file
//           drainSubcatch = index of subcatchment receiving underdrain flow
//           drainNode = index of node receiving underdrain flow
//  Output:  returns an error code
//
{
    TLidUnit*  lidUnit;
    TLidList*  lidList;
    TLidGroup  lidGroup;

    //... create a LID group (pointer to an LidGroup struct)
    //    if one doesn't already exist
    lidGroup = LidGroups[j];
    if ( !lidGroup )
    {
        lidGroup = (struct LidGroup *) malloc(sizeof(struct LidGroup));
        if ( !lidGroup ) return error_setInpError(ERR_MEMORY, "");
        lidGroup->lidList = NULL;
        LidGroups[j] = lidGroup;
    }

    //... create a new LID unit to add to the group
    lidUnit = (TLidUnit *) malloc(sizeof(TLidUnit));
    if ( !lidUnit ) return error_setInpError(ERR_MEMORY, "");
    lidUnit->rptFile = NULL;

    //... add the LID unit to the group
    lidList = (TLidList *) malloc(sizeof(TLidList));
    if ( !lidList )
    {
        free(lidUnit);
        return error_setInpError(ERR_MEMORY, "");
    }
    lidList->lidUnit = lidUnit;
    lidList->nextLidUnit = lidGroup->lidList;
    lidGroup->lidList = lidList;

    //... assign parameter values to LID unit
    lidUnit->lidIndex     = k;
    lidUnit->number       = n;
    lidUnit->area         = x[0] / SQR(UCF(LENGTH));
    lidUnit->fullWidth    = x[1] / UCF(LENGTH);
    lidUnit->initSat      = x[2] / 100.0;
    lidUnit->fromImperv   = x[3] / 100.0;
    lidUnit->toPerv       = (x[4] > 0.0);
    lidUnit->fromPerv     = x[5] / 100.0;
    lidUnit->drainSubcatch = drainSubcatch;
    lidUnit->drainNode     = drainNode;

    //... open report file if it was supplied
    if ( fname != NULL )
    {
        if ( !createLidRptFile(lidUnit, fname) )
            return error_setInpError(ERR_RPT_FILE, fname);
    }
    return 0;
}

//=============================================================================

int createLidRptFile(TLidUnit* lidUnit, char* fname)
{
    TLidRptFile* rptFile;

    rptFile = (TLidRptFile *) malloc(sizeof(TLidRptFile));
    if ( rptFile == NULL ) return 0;
    lidUnit->rptFile = rptFile;
    rptFile->file = fopen(fname, "wt");
    if ( rptFile->file == NULL ) return 0;
    return 1;
}

//=============================================================================

int readSurfaceData(int j, char* toks[], int ntoks)
//
//  Purpose: reads surface layer data for a LID process from line of input
//           data file
//  Input:   j = LID process index
//           toks = array of string tokens
//           ntoks = number of tokens
//  Output:  returns error code
//
//  Format of data is:
//  LID_ID  SURFACE  StorageHt  VegVolFrac  Roughness  SurfSlope  SideSlope
//
{
    int    i;
    double x[5];

    if ( ntoks < 7 ) return error_setInpError(ERR_ITEMS, "");
    for (i = 2; i < 7; i++)
    {
        if ( ! getDouble(toks[i], &x[i-2]) || x[i-2] < 0.0 )
            return error_setInpError(ERR_NUMBER, toks[i]);
    }
    if ( x[1] >= 1.0 ) return error_setInpError(ERR_NUMBER, toks[3]);
    if ( x[0] == 0.0 ) x[1] = 0.0;

    LidProcs[j].surface.thickness     = x[0] / UCF(RAINDEPTH);
    LidProcs[j].surface.voidFrac      = 1.0 - x[1];
    LidProcs[j].surface.roughness     = x[2];
    LidProcs[j].surface.surfSlope     = x[3] / 100.0;
    LidProcs[j].surface.sideSlope     = x[4];
    return 0;
}

//=============================================================================

int readPavementData(int j, char* toks[], int ntoks)
//
//  Purpose: reads pavement layer data for a LID process from line of input
//           data file
//  Input:   j = LID process index
//           toks = array of string tokens
//           ntoks = number of tokens
//  Output:  returns error code
//
//  Format of data is:
//    LID_ID PAVEMENT  Thickness  VoidRatio  FracImperv  Permeability  ClogFactor
//                                                        (RegenDays RegenDegree)
//
{
    int    i;
    double x[7];

    if ( ntoks < 7 ) return error_setInpError(ERR_ITEMS, "");
    for (i = 2; i < 7; i++)
    {
        if ( ! getDouble(toks[i], &x[i-2]) || x[i-2] < 0.0 )
            return error_setInpError(ERR_NUMBER, toks[i]);
    }

    // ... read optional clogging regeneration properties
    x[5] = 0.0;
    if (ntoks > 7)
    {
        if (!getDouble(toks[7], &x[5]) || x[5] < 0.0)
            return error_setInpError(ERR_NUMBER, toks[7]);
    }
    x[6] = 0.0;
    if (ntoks > 8)
    {
        if (!getDouble(toks[8], &x[6]) || x[6] < 0.0 || x[6] > 1.0)
            return error_setInpError(ERR_NUMBER, toks[8]);
    }

    //... convert void ratio to void fraction
    x[1] = x[1]/(x[1] + 1.0);

    LidProcs[j].pavement.thickness    = x[0] / UCF(RAINDEPTH);
    LidProcs[j].pavement.voidFrac     = x[1];
    LidProcs[j].pavement.impervFrac   = x[2];
    LidProcs[j].pavement.kSat         = x[3] / UCF(RAINFALL);
    LidProcs[j].pavement.clogFactor   = x[4];
    LidProcs[j].pavement.regenDays    = x[5];
    LidProcs[j].pavement.regenDegree  = x[6];
    return 0;
}

//=============================================================================

int readSoilData(int j, char* toks[], int ntoks)
//
//  Purpose: reads soil layer data for a LID process from line of input
//           data file
//  Input:   j = LID process index
//           toks = array of string tokens
//           ntoks = number of tokens
//  Output:  returns error code
//
//  Format of data is:
//    LID_ID  SOIL  Thickness  Porosity  FieldCap  WiltPt Ksat  Kslope  Suction
//
{
    int    i;
    double x[7];

    if ( ntoks < 9 ) return error_setInpError(ERR_ITEMS, "");
    for (i = 2; i < 9; i++)
    {
        if ( ! getDouble(toks[i], &x[i-2]) || x[i-2] < 0.0 )
            return error_setInpError(ERR_NUMBER, toks[i]);
    }
    LidProcs[j].soil.thickness = x[0] / UCF(RAINDEPTH);
    LidProcs[j].soil.porosity  = x[1];
    LidProcs[j].soil.fieldCap  = x[2];
    LidProcs[j].soil.wiltPoint = x[3];
    LidProcs[j].soil.kSat      = x[4] / UCF(RAINFALL);
    LidProcs[j].soil.kSlope    = x[5];
    LidProcs[j].soil.suction   = x[6] / UCF(RAINDEPTH);
    return 0;
}

//=============================================================================

int readStorageData(int j, char* toks[], int ntoks)
//
//  Purpose: reads drainage layer data for a LID process from line of input
//           data file
//  Input:   j = LID process index
//           toks = array of string tokens
//           ntoks = number of tokens
//  Output:  returns error code
//
//  Format of data is:
<<<<<<< HEAD
//    LID_ID STORAGE  Thickness  VoidRatio  Ksat  ClogFactor
=======
//    LID_ID STORAGE  Thickness  VoidRatio  Ksat  ClogFactor  (YES/NO) 
>>>>>>> a8182cb2
//
{
    int    i;
    int    covered = FALSE;
    double x[6];

    //... read numerical parameters
    if ( ntoks < 6 ) return error_setInpError(ERR_ITEMS, "");
    for (i = 2; i < 6; i++)
    {
        if ( ! getDouble(toks[i], &x[i-2])  || x[i-2] < 0.0 )
            return error_setInpError(ERR_NUMBER, toks[i]);
    }

    //... check if rain barrel is covered
    if (ntoks > 6)
    {
        if (match(toks[6], w_YES))
            covered = TRUE;
    }

    //... convert void ratio to void fraction
    x[1] = x[1]/(x[1] + 1.0);

    //... save parameters to LID storage layer structure
    LidProcs[j].storage.thickness   = x[0] / UCF(RAINDEPTH);
    LidProcs[j].storage.voidFrac    = x[1];
    LidProcs[j].storage.kSat        = x[2] / UCF(RAINFALL);
    LidProcs[j].storage.clogFactor  = x[3];
    LidProcs[j].storage.covered     = covered;
    return 0;
}

//=============================================================================

int readDrainData(int j, char* toks[], int ntoks)
//
//  Purpose: reads underdrain data for a LID process from line of input
//           data file
//  Input:   j = LID process index
//           toks = array of string tokens
//           ntoks = number of tokens
//  Output:  returns error code
//
//  Format of data is:
//    LID_ID DRAIN  coeff  expon  offset  delay hOpen hClose curve
//
{
    int    i;
    double x[6];

    //... read numerical parameters
    if ( ntoks < 6 ) return error_setInpError(ERR_ITEMS, "");
    for (i = 0; i < 6; i++) x[i] = 0.0;
    for (i = 2; i < 8; i++)
    {
        if ( (ntoks > i) && (! getDouble(toks[i], &x[i-2]) || x[i-2]) < 0.0 )
            return error_setInpError(ERR_NUMBER, toks[i]);
    }

    i = -1;
    if ( ntoks >= 9 )
    {
        i = project_findObject(CURVE, toks[8]);
        if (i < 0) return error_setInpError(ERR_NAME, toks[8]);
    }

    //... save parameters to LID drain layer structure
    LidProcs[j].drain.coeff  = x[0];
    LidProcs[j].drain.expon  = x[1];
    LidProcs[j].drain.offset = x[2] / UCF(RAINDEPTH);
    LidProcs[j].drain.delay  = x[3] * 3600.0;
    LidProcs[j].drain.hOpen  = x[4] / UCF(RAINDEPTH);
    LidProcs[j].drain.hClose = x[5] / UCF(RAINDEPTH);
    LidProcs[j].drain.qCurve = i;
    return 0;
}

//=============================================================================

int readDrainMatData(int j, char* toks[], int ntoks)
//
//  Purpose: reads drainage mat data for a LID process from line of input
//           data file
//  Input:   j = LID process index
//           toks = array of string tokens
//           ntoks = number of tokens
//  Output:  returns error code
//
//  Format of data is:
//    LID_ID DRAINMAT  thickness  voidRatio  roughness
//
{
    int    i;
    double x[3];

    //... read numerical parameters
    if ( ntoks < 5 ) return error_setInpError(ERR_ITEMS, "");
    if ( LidProcs[j].lidType != GREEN_ROOF ) return 0;
    for (i = 2; i < 5; i++)
    {
        if ( ! getDouble(toks[i], &x[i-2]) || x[i-2] < 0.0 )
            return error_setInpError(ERR_NUMBER, toks[i]);
    }

    //... save parameters to LID drain layer structure
    LidProcs[j].drainMat.thickness = x[0] / UCF(RAINDEPTH);;
    LidProcs[j].drainMat.voidFrac  = x[1];
    LidProcs[j].drainMat.roughness = x[2];
    return 0;
}

//=============================================================================

int readRemovalsData(int j, char* toks[], int ntoks)
//
//  Purpose: reads pollutant removal data for a LID process from line of input
//           data file
//  Input:   j = LID process index
//           toks = array of string tokens
//           ntoks = number of tokens
//  Output:  returns error code
//
//  Format of data is:
//    LID_ID REMOVALS  pollut1  %removal1  pollut2  %removal2  ...
//
{
    int    i = 2;
    int    p;
    double rmvl;

    //... start with 3rd token
    if (ntoks < 4) return error_setInpError(ERR_ITEMS, "");
    while (ntoks > i)
    {
        //... find pollutant index from its name
        p = project_findObject(POLLUT, toks[i]);
        if (p < 0) return error_setInpError(ERR_NAME, toks[i]);

        //... check that a next token exists
        i++;
        if (ntoks == i) return error_setInpError(ERR_ITEMS, "");

        //... get the % removal value from the next token
        if (!getDouble(toks[i], &rmvl) || rmvl < 0.0 || rmvl > 100.0)
            return error_setInpError(ERR_NUMBER, toks[i]);

        //... save the pollutant removal for the LID process as a fraction
        LidProcs[j].drainRmvl[p] = rmvl / 100.0;
        i++;
    }
    return 0;
}
//=============================================================================

void lid_writeSummary()
//
//  Purpose: writes summary of LID processes used to report file.
//  Input:   none
//  Output:  none
//
{
    int        j, k;
    double     pctArea;
    TLidUnit*  lidUnit;
    TLidList*  lidList;
    TLidGroup  lidGroup;

    fprintf(Frpt.file, "\n");
    fprintf(Frpt.file, "\n");
    fprintf(Frpt.file, "\n  *******************");
    fprintf(Frpt.file, "\n  LID Control Summary");
    fprintf(Frpt.file, "\n  *******************");


    fprintf(Frpt.file,
"\n                                   No. of        Unit        Unit      %% Area    %% Imperv      %% Perv"); //(5.1.013)
    fprintf(Frpt.file,                                                                                         //
"\n  Subcatchment     LID Control      Units        Area       Width     Covered     Treated     Treated");    //
    fprintf(Frpt.file,                                                                                         //
"\n  ---------------------------------------------------------------------------------------------------");    //

    for (j = 0; j < GroupCount; j++)
    {
        lidGroup = LidGroups[j];
        if ( lidGroup == NULL ) continue;
        lidList = lidGroup->lidList;
        while ( lidList )
        {
            lidUnit = lidList->lidUnit;
            k = lidUnit->lidIndex;
            pctArea = lidUnit->area * lidUnit->number / Subcatch[j].area * 100.0;
            fprintf(Frpt.file, "\n  %-16s %-16s", Subcatch[j].ID, LidProcs[k].ID);
            fprintf(Frpt.file, "%6d  %10.2f  %10.2f  %10.2f  %10.2f  %10.2f",
                lidUnit->number, lidUnit->area * SQR(UCF(LENGTH)),
                lidUnit->fullWidth * UCF(LENGTH), pctArea,
                lidUnit->fromImperv*100.0, lidUnit->fromPerv*100.0);
            lidList = lidList->nextLidUnit;
        }
    }
}

//=============================================================================

void lid_validate()
//
//  Purpose: validates LID process and group parameters.
//  Input:   none
//  Output:  none
//
{
    int j;
    for (j = 0; j < LidCount; j++) validateLidProc(j);
    for (j = 0; j < GroupCount; j++) validateLidGroup(j);
}

//=============================================================================

void validateLidProc(int j)
//
//  Purpose: validates LID process parameters.
//  Input:   j = LID process index
//  Output:  none
//
{
    int layerMissing = FALSE;

    //... check that LID type was supplied
    if ( LidProcs[j].lidType < 0 )
    {
        report_writeErrorMsg(ERR_LID_TYPE, LidProcs[j].ID);
        return;
    }

    //... check that required layers were defined
    switch (LidProcs[j].lidType)
    {
    case BIO_CELL:
    case RAIN_GARDEN:
        if ( LidProcs[j].soil.thickness <= 0.0 ) layerMissing = TRUE;
        break;
    case GREEN_ROOF:
        if ( LidProcs[j].soil.thickness <= 0.0 ) layerMissing = TRUE;
        if ( LidProcs[j].drainMat.thickness <= 0.0) layerMissing = TRUE;
        break;
    case POROUS_PAVEMENT:
        if ( LidProcs[j].pavement.thickness  <= 0.0 ) layerMissing = TRUE;
        break;
    case INFIL_TRENCH:
        if ( LidProcs[j].storage.thickness <= 0.0 ) layerMissing = TRUE;
        break;
    }
    if ( layerMissing )
    {
        report_writeErrorMsg(ERR_LID_LAYER, LidProcs[j].ID);
        return;
    }

    //... check pavement layer parameters
    if ( LidProcs[j].lidType == POROUS_PAVEMENT )
    {
        if ( LidProcs[j].pavement.thickness  <= 0.0
        ||   LidProcs[j].pavement.kSat       <= 0.0
        ||   LidProcs[j].pavement.voidFrac   <= 0.0
        ||   LidProcs[j].pavement.voidFrac   >  1.0
        ||   LidProcs[j].pavement.impervFrac >  1.0 )

        {
            sstrncpy(Msg, LidProcs[j].ID, MAXMSG);
            sstrcat(Msg, ERR_PAVE_LAYER, MAXMSG);
            report_writeErrorMsg(ERR_LID_PARAMS, Msg);
        }
    }

    //... check soil layer parameters
    if ( LidProcs[j].soil.thickness > 0.0 )
    {
        if ( LidProcs[j].soil.porosity      <= 0.0
        ||   LidProcs[j].soil.fieldCap      >= LidProcs[j].soil.porosity
        ||   LidProcs[j].soil.wiltPoint     >= LidProcs[j].soil.fieldCap
        ||   LidProcs[j].soil.kSat          <= 0.0
        ||   LidProcs[j].soil.kSlope        <  0.0 )
        {
            sstrncpy(Msg, LidProcs[j].ID, MAXMSG);
            sstrcat(Msg, ERR_SOIL_LAYER, MAXMSG);
            report_writeErrorMsg(ERR_LID_PARAMS, Msg);
        }
    }

    //... check storage layer parameters
    if ( LidProcs[j].storage.thickness > 0.0 )
    {
        if ( LidProcs[j].storage.voidFrac <= 0.0 ||
             LidProcs[j].storage.voidFrac > 1.0 )
        {
            sstrncpy(Msg, LidProcs[j].ID, MAXMSG);
            sstrcat(Msg, ERR_STOR_LAYER, MAXMSG);
            report_writeErrorMsg(ERR_LID_PARAMS, Msg);
        }
    }

    //... if no storage layer adjust void fraction and drain offset
    else
    {
        LidProcs[j].storage.voidFrac = 1.0;
        LidProcs[j].drain.offset = 0.0;
    }

    //... check for invalid drain open/closed heads
    if (LidProcs[j].drain.hOpen > 0.0 &&
        LidProcs[j].drain.hOpen <= LidProcs[j].drain.hClose)
    {
        sstrncpy(Msg, LidProcs[j].ID, MAXMSG);
        sstrcat(Msg, ERR_DRAIN_HEADS, MAXMSG);
        report_writeErrorMsg(ERR_LID_PARAMS, Msg);
    }

    //... compute the surface layer's overland flow constant (alpha)
    if ( LidProcs[j].lidType == VEG_SWALE )
    {
        if ( LidProcs[j].surface.roughness *
             LidProcs[j].surface.surfSlope <= 0.0 ||
             LidProcs[j].surface.thickness == 0.0
           )
        {
            sstrncpy(Msg, LidProcs[j].ID, MAXMSG);
            sstrcat(Msg, ERR_SWALE_SURF, MAXMSG);
            report_writeErrorMsg(ERR_LID_PARAMS, Msg);
        }
        else LidProcs[j].surface.alpha =
            1.49 * sqrt(LidProcs[j].surface.surfSlope) /
                LidProcs[j].surface.roughness;
    }
    else
    {
        //... compute surface overland flow coeff.
        if ( LidProcs[j].surface.roughness > 0.0 )
            LidProcs[j].surface.alpha = 1.49 / LidProcs[j].surface.roughness *
                                        sqrt(LidProcs[j].surface.surfSlope);
        else LidProcs[j].surface.alpha = 0.0;
    }

    //... compute drainage mat layer's flow coeff.
    if ( LidProcs[j].drainMat.roughness > 0.0 )
    {
        LidProcs[j].drainMat.alpha = 1.49 / LidProcs[j].drainMat.roughness *
                                    sqrt(LidProcs[j].surface.surfSlope);
    }
    else LidProcs[j].drainMat.alpha = 0.0;


    //... convert clogging factors to void volume basis
    if ( LidProcs[j].pavement.thickness > 0.0 )
    {
        LidProcs[j].pavement.clogFactor *=
            LidProcs[j].pavement.thickness * LidProcs[j].pavement.voidFrac *
            (1.0 - LidProcs[j].pavement.impervFrac);
    }
    if ( LidProcs[j].storage.thickness > 0.0 )
    {
        LidProcs[j].storage.clogFactor *=
            LidProcs[j].storage.thickness * LidProcs[j].storage.voidFrac;
    }
    else LidProcs[j].storage.clogFactor = 0.0;

    //... for certain LID types, immediate overflow of excess surface water
    //    occurs if either the surface roughness or slope is zero
    LidProcs[j].surface.canOverflow = TRUE;
    switch (LidProcs[j].lidType)
    {
        case ROOF_DISCON: LidProcs[j].surface.canOverflow = FALSE; break;
        case INFIL_TRENCH:
        case POROUS_PAVEMENT:
        case BIO_CELL:
        case RAIN_GARDEN:
        case GREEN_ROOF:
            if ( LidProcs[j].surface.alpha > 0.0 )
                LidProcs[j].surface.canOverflow = FALSE;
    }

    //... rain barrels have 100% void space and impermeable bottom
    if ( LidProcs[j].lidType == RAIN_BARREL )
    {
        LidProcs[j].storage.voidFrac = 1.0;
        LidProcs[j].storage.kSat = 0.0;
    }

    //... set storage layer parameters of a green roof
    if ( LidProcs[j].lidType == GREEN_ROOF )
    {
        LidProcs[j].storage.thickness = LidProcs[j].drainMat.thickness;
        LidProcs[j].storage.voidFrac = LidProcs[j].drainMat.voidFrac;
        LidProcs[j].storage.clogFactor = 0.0;
        LidProcs[j].storage.kSat = 0.0;
    }
}

//=============================================================================

void validateLidGroup(int j)
//
//  Purpose: validates properties of LID units grouped in a subcatchment.
//  Input:   j = subcatchment index
//  Output:  returns 1 if data are valid, 0 if not
//
{
    int        k;
    double     p[3];
    double     totalArea = Subcatch[j].area;
    double     totalLidArea = 0.0;
    double     fromImperv = 0.0;
    double     fromPerv = 0.0;
    TLidUnit*  lidUnit;
    TLidList*  lidList;
    TLidGroup  lidGroup;

    lidGroup = LidGroups[j];
    if ( lidGroup == NULL ) return;
    lidList = lidGroup->lidList;
    while ( lidList )
    {
        lidUnit = lidList->lidUnit;
        k = lidUnit->lidIndex;

        //... update contributing fractions
        totalLidArea += (lidUnit->area * lidUnit->number);
        fromImperv += lidUnit->fromImperv;
        fromPerv += lidUnit->fromPerv;

        //... assign biocell soil layer infiltration parameters
        lidUnit->soilInfil.Ks = 0.0;
        if ( LidProcs[k].soil.thickness > 0.0 )
        {
            p[0] = LidProcs[k].soil.suction * UCF(RAINDEPTH);
            p[1] = LidProcs[k].soil.kSat * UCF(RAINFALL);
            p[2] = (LidProcs[k].soil.porosity - LidProcs[k].soil.wiltPoint) *
                   (1.0 - lidUnit->initSat);
            if ( grnampt_setParams(&(lidUnit->soilInfil), p) == FALSE )
            {
                sstrncpy(Msg, LidProcs[k].ID, MAXMSG);
                sstrcat(Msg, ERR_SOIL_LAYER, MAXMSG);
                report_writeErrorMsg(ERR_LID_PARAMS, Msg);
            }
        }

        //... assign vegetative swale infiltration parameters
        if ( LidProcs[k].lidType == VEG_SWALE )
        {
            if ( Subcatch[j].infilModel == GREEN_AMPT ||
                 Subcatch[j].infilModel == MOD_GREEN_AMPT )
            {
                grnampt_getParams(j, p);
                if ( grnampt_setParams(&(lidUnit->soilInfil), p) == FALSE )
                {
                    sstrncpy(Msg, LidProcs[k].ID, MAXMSG);
                    sstrcat(Msg, ERR_GREEN_AMPT, MAXMSG);
                    report_writeErrorMsg(ERR_LID_PARAMS, Msg);
                }
            }
            if ( lidUnit->fullWidth <= 0.0 )
            {
                sstrncpy(Msg, LidProcs[k].ID, MAXMSG);
                sstrcat(Msg, ERR_SWALE_WIDTH, MAXMSG);
                report_writeErrorMsg(ERR_LID_PARAMS, Msg);
            }
        }

        //... LID unit cannot send outflow back to subcatchment's
        //    pervious area if none exists
        if ( Subcatch[j].fracImperv >= 0.999 ) lidUnit->toPerv = 0;

        //... assign drain outlet if not set by user
        if ( lidUnit->drainNode == -1 && lidUnit->drainSubcatch == -1 )
        {
            lidUnit->drainNode = Subcatch[j].outNode;
            lidUnit->drainSubcatch = Subcatch[j].outSubcatch;
        }
        lidList = lidList->nextLidUnit;
    }

    //... check contributing area fractions
    if ( totalLidArea > 1.001 * totalArea )
    {
        report_writeErrorMsg(ERR_LID_AREAS, Subcatch[j].ID);
    }
    if ( fromImperv > 1.001 || fromPerv > 1.001 )
    {
        report_writeErrorMsg(ERR_LID_CAPTURE_AREA, Subcatch[j].ID);
    }

    //... Make subcatchment LID area equal total area if the two are close
    if ( totalLidArea > 0.999 * totalArea ) totalLidArea = totalArea;
    Subcatch[j].lidArea = totalLidArea;
}

//=============================================================================

void lid_initState()
//
//  Purpose: initializes the internal state of each LID in a subcatchment.
//  Input:   none
//  Output:  none
//
{
    int i, j, k;
    TLidUnit*  lidUnit;
    TLidList*  lidList;
    TLidGroup  lidGroup;
    double     initVol;
    double     initDryTime = StartDryDays * SECperDAY;

    HasWetLids = FALSE;
    for (j = 0; j < GroupCount; j++)
    {
        //... check if group exists
        lidGroup = LidGroups[j];
        if ( lidGroup == NULL ) continue;

        //... initialize group variables
        lidGroup->pervArea = 0.0;
        lidGroup->flowToPerv = 0.0;
        lidGroup->oldDrainFlow = 0.0;
        lidGroup->newDrainFlow = 0.0;

        //... examine each LID in the group
        lidList = lidGroup->lidList;
        while ( lidList )
        {
            //... initialize depth & moisture content
            lidUnit = lidList->lidUnit;
            k = lidUnit->lidIndex;
            lidUnit->surfaceDepth = 0.0;
            lidUnit->storageDepth = 0.0;
            lidUnit->soilMoisture = 0.0;
            lidUnit->paveDepth = 0.0;
            lidUnit->dryTime = initDryTime;
            lidUnit->volTreated = 0.0;
            lidUnit->nextRegenDay = LidProcs[k].pavement.regenDays;
            initVol = 0.0;
            if ( LidProcs[k].soil.thickness > 0.0 )
            {
                lidUnit->soilMoisture = LidProcs[k].soil.wiltPoint +
                    lidUnit->initSat * (LidProcs[k].soil.porosity -
                    LidProcs[k].soil.wiltPoint);
                initVol += lidUnit->soilMoisture * LidProcs[k].soil.thickness;
            }
            if ( LidProcs[k].storage.thickness > 0.0 )
            {
                lidUnit->storageDepth = lidUnit->initSat *
                    LidProcs[k].storage.thickness;
                initVol += lidUnit->storageDepth * LidProcs[k].storage.voidFrac;
            }
            if ( LidProcs[k].drainMat.thickness > 0.0 )
            {
                lidUnit->storageDepth = lidUnit->initSat *
                    LidProcs[k].drainMat.thickness;
                initVol += lidUnit->storageDepth * LidProcs[k].drainMat.voidFrac;
            }
            if ( lidUnit->initSat > 0.0 ) HasWetLids = TRUE;

            //... initialize water balance totals
            lidproc_initWaterBalance(lidUnit, initVol);
            lidUnit->volTreated = 0.0;

            //... initialize report file for the LID
            if ( lidUnit->rptFile )
            {
                initLidRptFile(Title[0], LidProcs[k].ID, Subcatch[j].ID, lidUnit);
            }

            //... initialize drain flows
            lidUnit->oldDrainFlow = 0.0;
            lidUnit->newDrainFlow = 0.0;

            //... set previous flux rates to 0
            for (i = 0; i < MAX_LAYERS; i++)
            {
                lidUnit->oldFluxRates[i] = 0.0;
            }

            //... initialize infiltration state variables
            if ( lidUnit->soilInfil.Ks > 0.0 )
                grnampt_initState(&(lidUnit->soilInfil));

            //... add contribution to pervious LID area
            if ( isLidPervious(lidUnit->lidIndex) )
                lidGroup->pervArea += (lidUnit->area * lidUnit->number);
            lidList = lidList->nextLidUnit;
        }
    }
}

//=============================================================================

void  lid_setOldGroupState(int j)
//
//  Purpose: saves the current drain flow rate for the LIDs in a subcatchment.
//  Input:   j = subcatchment index
//  Output:  none
//
{
    TLidList*  lidList;
    if ( LidGroups[j] != NULL )
    {
        LidGroups[j]->oldDrainFlow = LidGroups[j]->newDrainFlow;
        LidGroups[j]->newDrainFlow = 0.0;
        lidList = LidGroups[j]->lidList;
        while (lidList)
        {
            lidList->lidUnit->oldDrainFlow = lidList->lidUnit->newDrainFlow;
            lidList->lidUnit->newDrainFlow = 0.0;
            lidList = lidList->nextLidUnit;
        }
    }
}

//=============================================================================

int isLidPervious(int k)
//
//  Purpose: determines if a LID process allows infiltration or not.
//  Input:   k = LID process index
//  Output:  returns 1 if process is pervious or 0 if not
//
{
    return ( LidProcs[k].storage.thickness == 0.0 ||
             LidProcs[k].storage.kSat > 0.0 );
}

//=============================================================================

double getSurfaceDepth(int j)
//
//  Purpose: computes the depth (volume per unit area) of ponded water on the
//           surface of all LIDs within a subcatchment.
//  Input:   j = subcatchment index
//  Output:  returns volumetric depth of ponded water (ft)
//
{
    int    k;
    double depth = 0.0;
    TLidUnit*  lidUnit;
    TLidList*  lidList;
    TLidGroup  lidGroup;

    lidGroup = LidGroups[j];
    if ( lidGroup == NULL ) return 0.0;
    if ( Subcatch[j].lidArea == 0.0 ) return 0.0;
    lidList = lidGroup->lidList;
    while ( lidList )
    {
        lidUnit = lidList->lidUnit;
        k = lidUnit->lidIndex;
        depth += lidUnit->surfaceDepth * LidProcs[k].surface.voidFrac *
                 lidUnit->area * lidUnit->number;
        lidList = lidList->nextLidUnit;
    }
    return depth / Subcatch[j].lidArea;
}

//=============================================================================

double lid_getPervArea(int j)
//
//  Purpose: retrieves amount of pervious LID area in a subcatchment.
//  Input:   j = subcatchment index
//  Output:  returns amount of pervious LID area (ft2)
//
{
    if ( LidGroups[j] ) return LidGroups[j]->pervArea;
    else return 0.0;
}

//=============================================================================

double   lid_getFlowToPerv(int j)
//
//  Purpose: retrieves flow returned from LID treatment to pervious area of
//           a subcatchment.
//  Input:   j = subcatchment index
//  Output:  returns flow returned to pervious area (cfs)
//
{
    if ( LidGroups[j] != NULL ) return LidGroups[j]->flowToPerv;
    return 0.0;
}

//=============================================================================

double lid_getStoredVolume(int j)
//
//  Purpose: computes stored volume of water for all LIDs
//           grouped within a subcatchment.
//  Input:   j = subcatchment index
//  Output:  returns stored volume of water (ft3)
//
{
    double total = 0.0;
    TLidUnit*  lidUnit;
    TLidList*  lidList;
    TLidGroup  lidGroup;

    lidGroup = LidGroups[j];
    if ( lidGroup == NULL || Subcatch[j].lidArea == 0.0 ) return 0.0;
    lidList = lidGroup->lidList;
    while ( lidList )
    {
        lidUnit = lidList->lidUnit;
        total += lidUnit->waterBalance.finalVol * lidUnit->area * lidUnit->number;
        lidList = lidList->nextLidUnit;
    }
    return total;
}

//=============================================================================

double  lid_getDrainFlow(int j, int timePeriod)
//
//  Purpose: returns flow from all of a subcatchment's LID drains for
//           a designated time period
//  Input:   j = subcatchment index
//           timePeriod = either PREVIOUS or CURRENT
//  Output:  total drain flow (cfs) from the subcatchment.
{
    if ( LidGroups[j] != NULL )
    {
        if ( timePeriod == PREVIOUS ) return LidGroups[j]->oldDrainFlow;
        else return LidGroups[j]->newDrainFlow;
    }
    return 0.0;
}

//=============================================================================

void  lid_addDrainLoads(int j, double c[], double tStep)
//
//  Purpose: adds pollutant loads routed from drains to system
//           mass balance totals.
//  Input:   j = subcatchment index
//           c = array of pollutant washoff concentrations (mass/L)
//           tStep =  time step (sec)
//  Output:  none.
//
{
    int    isRunoffLoad;     // true if drain becomes external runoff load
    int    p;                // pollutant index
    double r;                // pollutant fractional removal
    double w;                // pollutant mass load (lb or kg)
    TLidUnit*  lidUnit;
    TLidList*  lidList;
    TLidGroup  lidGroup;

    //... check if LID group exists
    lidGroup = LidGroups[j];
    if ( lidGroup != NULL )
    {
        //... examine each LID unit in the group
        lidList = lidGroup->lidList;
        while ( lidList )
        {
            lidUnit = lidList->lidUnit;

            //... see if unit's drain flow becomes external runoff
            isRunoffLoad = (lidUnit->drainNode >= 0 ||
                            lidUnit->drainSubcatch == j);

            //... for each pollutant not routed back on to subcatchment surface
            if (!lidUnit->toPerv) for (p = 0; p < Nobjects[POLLUT]; p++)
            {
                //... get mass load flowing through the drain
                w = lidUnit->newDrainFlow * c[p] * tStep * LperFT3 * Pollut[p].mcf;

                //... get fractional removal for this load
                r = LidProcs[lidUnit->lidIndex].drainRmvl[p];

                //... update system mass balance totals
                massbal_updateLoadingTotals(BMP_REMOVAL_LOAD, p, r*w);
                if (isRunoffLoad)
                    massbal_updateLoadingTotals(RUNOFF_LOAD, p, w*(1.0 - r));
            }

            // process next LID unit in the group
            lidList = lidList->nextLidUnit;
        }
    }
}

//=============================================================================

void lid_addDrainRunon(int j)
//
//  Purpose: adds drain flows from LIDs in a given subcatchment to the
//           subcatchments that were designated to receive them
//  Input:   j = index of subcatchment contributing underdrain flows
//  Output:  none.
//
{
    int i;                   // index of an LID unit's LID process
    int k;                   // index of subcatchment receiving LID drain flow
    int p;                   // pollutant index
    double q;                // drain flow rate (cfs)
    double w;                // mass of polllutant from drain flow
    TLidUnit*  lidUnit;
    TLidList*  lidList;
    TLidGroup  lidGroup;

    //... check if LID group exists
    lidGroup = LidGroups[j];
    if ( lidGroup != NULL )
    {
        //... examine each LID in the group
        lidList = lidGroup->lidList;
        while ( lidList )
        {
            //... see if LID's drain discharges to another subcatchment
            lidUnit = lidList->lidUnit;
            i = lidUnit->lidIndex;
            k = lidUnit->drainSubcatch;
            if ( k >= 0 && k != j )
            {
                //... distribute drain flow across subcatchment's areas
                q = lidUnit->oldDrainFlow;
                subcatch_addRunonFlow(k, q);

                //... add pollutant loads from drain to subcatchment
                //    (newQual[] contains loading rate (mass/sec) at this
                //    point which is converted later on to a concentration)
                for (p = 0; p < Nobjects[POLLUT]; p++)
                {
                    w = q * Subcatch[j].oldQual[p] * LperFT3;
                    w = w * (1.0 - LidProcs[i].drainRmvl[p]);
                    Subcatch[k].newQual[p] += w;
                }
            }
            lidList = lidList->nextLidUnit;
        }
    }
}

//=============================================================================

void  lid_addDrainInflow(int j, double f)
//
//  Purpose: adds LID drain flow to conveyance system nodes
//  Input:   j = subcatchment index
//           f = time interval weighting factor
//  Output:  none.
//
//  Note:    this function updates the total lateral flow (Node[].newLatFlow)
//           and pollutant mass (Node[].newQual[]) inflow seen by nodes that
//           receive drain flow from the LID units in subcatchment j.
{
    int        i,            // LID process index
               k,            // node index
               p;            // pollutant index
    double     q,            // drain flow (cfs)
               w, w1, w2;    // pollutant mass loads (mass/sec)
    TLidUnit*  lidUnit;
    TLidList*  lidList;
    TLidGroup  lidGroup;

    //... check if LID group exists
    lidGroup = LidGroups[j];
    if ( lidGroup != NULL )
    {
        //... examine each LID in the group
        lidList = lidGroup->lidList;
        while ( lidList )
        {
            //... see if LID's drain discharges to conveyance system node
            lidUnit = lidList->lidUnit;
            i = lidUnit->lidIndex;
            k = lidUnit->drainNode;
            if ( k >= 0 )
            {
                //... add drain flow to node's wet weather inflow
                q = (1.0 - f) * lidUnit->oldDrainFlow + f * lidUnit->newDrainFlow;
                Node[k].newLatFlow += q;
                massbal_addInflowFlow(WET_WEATHER_INFLOW, q);

                //... add pollutant load, based on parent subcatchment quality
                for (p = 0; p < Nobjects[POLLUT]; p++)
                {
                    //... get previous & current drain loads
                    w1 = lidUnit->oldDrainFlow * Subcatch[j].oldQual[p];
                    w2 = lidUnit->newDrainFlow * Subcatch[j].newQual[p];

                    //... add interpolated load to node's wet weather loading
                    w = (1.0 - f) * w1 + f * w2;
                    w = w * (1.0 - LidProcs[i].drainRmvl[p]);
                    Node[k].newQual[p] += w;
                    massbal_addInflowQual(WET_WEATHER_INFLOW, p, w);
                }
            }
            lidList = lidList->nextLidUnit;
        }
    }
}

//=============================================================================

void lid_getRunoff(int j, double tStep)
//
//  Purpose: computes runoff and drain flows from the LIDs in a subcatchment.
//  Input:   j     = subcatchment index
//           tStep = time step (sec)
//  Output:  updates following global quantities after LID treatment applied:
//           Vevap, Vpevap, VlidInfil, VlidIn, VlidOut, VlidDrain.
//
{
    TLidGroup  theLidGroup;       // group of LIDs placed in the subcatchment
    TLidList*  lidList;           // list of LID units in the group
    TLidUnit*  lidUnit;           // a member of the list of LID units
    double lidArea;               // area of an LID unit
    double qImperv = 0.0;         // runoff from impervious areas (cfs)
<<<<<<< HEAD
    double qPerv = 0.0;           // runoff from pervious areas (cfs)          //(5.1.013)
    double lidInflow = 0.0;       // inflow to an LID unit (ft/s)
=======
    double qPerv = 0.0;           // runoff from pervious areas (cfs)
    double lidInflow = 0.0;       // inflow to an LID unit (ft/s) 
>>>>>>> a8182cb2
    double qRunoff = 0.0;         // surface runoff from all LID units (cfs)
    double qDrain = 0.0;          // drain flow from all LID units (cfs)
    double qReturn = 0.0;         // LID outflow returned to pervious area (cfs)

    //... return if there are no LID's
    theLidGroup = LidGroups[j];
    if ( !theLidGroup ) return;
    lidList = theLidGroup->lidList;
    if ( !lidList ) return;

    //... determine if evaporation can occur
    EvapRate = Evap.rate;
    if ( Evap.dryOnly && Subcatch[j].rainfall > 0.0 ) EvapRate = 0.0;

    //... find subcatchment's infiltration rate into native soil
    findNativeInfil(j, tStep);

    //... get impervious and pervious area runoff from non-LID
    //    portion of subcatchment (cfs)
    if ( Subcatch[j].area > Subcatch[j].lidArea )
    {
        qImperv = getImpervAreaRunoff(j);
        qPerv = getPervAreaRunoff(j);
    }

    //... evaluate performance of each LID unit placed in the subcatchment
    while ( lidList )
    {
        //... find area of the LID unit
        lidUnit = lidList->lidUnit;
        lidArea = lidUnit->area * lidUnit->number;

        //... if LID unit has area, evaluate its performance
        if ( lidArea > 0.0 )
        {
            //... find runoff from non-LID area treated by LID area (ft/sec)
            lidInflow = (qImperv * lidUnit->fromImperv +
                         qPerv * lidUnit->fromPerv) / lidArea;

            //... update total runoff volume treated
            VlidIn += lidInflow * lidArea * tStep;

            //... add rainfall onto LID inflow (ft/s)
            lidInflow = lidInflow + getRainInflow(j, lidUnit);

            // ... add upstream runon only if LID occupies full subcatchment
            if ( Subcatch[j].area == Subcatch[j].lidArea )
            {
                lidInflow += Subcatch[j].runon;
            }

            //... evaluate the LID unit's performance, updating the LID group's
            //    total surface runoff, drain flow, and flow returned to
            //    pervious area
            evalLidUnit(j, lidUnit, lidArea, lidInflow, tStep,
                        &qRunoff, &qDrain, &qReturn);
        }
        lidList = lidList->nextLidUnit;
    }

    //... save the LID group's total drain & return flows
    theLidGroup->newDrainFlow = qDrain;
    theLidGroup->flowToPerv = qReturn;

    //... save the LID group's total surface, drain and return flow volumes
    VlidOut = qRunoff * tStep;
    VlidDrain = qDrain * tStep;
    VlidReturn = qReturn * tStep;
}

//=============================================================================

void findNativeInfil(int j, double tStep)
//
//  Purpose: determines a subcatchment's current infiltration rate into
//           its native soil.
//  Input:   j = subcatchment index
//           tStep    = time step (sec)
//  Output:  sets values for module-level variables NativeInfil
//
{
    double nonLidArea;

    //... subcatchment has non-LID pervious area
    nonLidArea = Subcatch[j].area - Subcatch[j].lidArea;
    if ( nonLidArea > 0.0 && Subcatch[j].fracImperv < 1.0 )
    {
        NativeInfil = Vinfil / nonLidArea / tStep;
    }

    //... otherwise find infil. rate for the subcatchment's rainfall + runon
    else
    {
        NativeInfil = infil_getInfil(j, tStep,
                                     Subcatch[j].rainfall,
                                     Subcatch[j].runon,
                                     getSurfaceDepth(j));
    }

    //... see if there is any groundwater-imposed limit on infil.
    if ( !IgnoreGwater && Subcatch[j].groundwater )
    {
        MaxNativeInfil = Subcatch[j].groundwater->maxInfilVol / tStep;
    }
    else MaxNativeInfil = BIG;
}

//=============================================================================

double  getRainInflow(int j, TLidUnit*  lidUnit)
//
//  Purpose: gets rainfall inflow to an LID unit.
//  Input:   j = subcatchment index
//           lidUnit = ptr. to an LID unit
//  Output:  returns rainfall rate over the LID unit (ft/sec)
//
{
    TLidProc* lidProc = &LidProcs[lidUnit->lidIndex];

    if (lidProc->lidType == RAIN_BARREL &&
        lidProc->storage.covered == TRUE) return 0.0;
    return Subcatch[j].rainfall;
}

//=============================================================================

double getImpervAreaRunoff(int j)
//
//  Purpose: computes runoff from impervious area of a subcatchment that
//           is available for LID treatment.
//  Input:   j = subcatchment index
//  Output:  returns runoff flow rate (cfs)
//
{
    int    i;
    double q = 0.0,          // runoff rate (ft/sec)
           nonLidArea;       // non-LID area (ft2)

    // --- runoff from impervious area w/ & w/o depression storage
    for (i = IMPERV0; i <= IMPERV1; i++)
    {
        q += Subcatch[j].subArea[i].runoff * Subcatch[j].subArea[i].fArea;
    }

    // --- adjust for any fraction of runoff sent to pervious area
    if ( Subcatch[j].subArea[IMPERV0].routeTo == TO_PERV &&
         Subcatch[j].fracImperv < 1.0 )
    {
        q *= Subcatch[j].subArea[IMPERV0].fOutlet;
    }
    nonLidArea = Subcatch[j].area - Subcatch[j].lidArea;
    return q * nonLidArea;
}

//=============================================================================

double getPervAreaRunoff(int j)
//
//  Purpose: computes runoff from pervious area of a subcatchment that
//           is available for LID treatment.
//  Input:   j = subcatchment index
//  Output:  returns runoff flow rate (cfs)
//
{
    double q = 0.0,          // runoff rate (ft/sec)
           nonLidArea;       // non-LID area (ft2)

    // --- runoff from pervious area
    q = Subcatch[j].subArea[PERV].runoff * Subcatch[j].subArea[PERV].fArea;

    // --- adjust for any fraction of runoff sent to impervious area
    if (Subcatch[j].subArea[PERV].routeTo == TO_IMPERV &&
        Subcatch[j].fracImperv > 0.0)
    {
        q *= Subcatch[j].subArea[PERV].fOutlet;
    }
    nonLidArea = Subcatch[j].area - Subcatch[j].lidArea;
    return q * nonLidArea;
}

//=============================================================================

void evalLidUnit(int j, TLidUnit* lidUnit, double lidArea, double lidInflow,
    double tStep, double *qRunoff, double *qDrain, double *qReturn)
//
//  Purpose: evaluates performance of a specific LID unit over current time step.
//  Input:   j         = subcatchment index
//           lidUnit   = ptr. to LID unit being evaluated
//           lidArea   = area of LID unit
//           lidInflow = inflow to LID unit (ft/s)
//           tStep     = time step (sec)
//  Output:  qRunoff   = sum of surface runoff from all LIDs (cfs)
//           qDrain    = sum of drain flows from all LIDs (cfs)
//           qReturn   = sum of LID flows returned to pervious area (cfs)
//
{
    TLidProc* lidProc;       // LID process associated with lidUnit
    double lidRunoff,        // surface runoff from LID unit (cfs)
           lidEvap,          // evaporation rate from LID unit (ft/s)
           lidInfil,         // infiltration rate from LID unit (ft/s)
           lidDrain;         // drain flow rate from LID unit (ft/s & cfs)

    //... identify the LID process of the LID unit being analyzed
    lidProc = &LidProcs[lidUnit->lidIndex];

    //... initialize evap and infil losses
    lidEvap = 0.0;
    lidInfil = 0.0;

    //... find surface runoff from the LID unit (in cfs)
    lidRunoff = lidproc_getOutflow(lidUnit, lidProc, lidInflow, EvapRate,
                                  NativeInfil, MaxNativeInfil, tStep,
                                  &lidEvap, &lidInfil, &lidDrain) * lidArea;

    //... convert drain flow to CFS
    lidDrain *= lidArea;

    //... revise flows if LID outflow returned to pervious area
    if ( lidUnit->toPerv && Subcatch[j].area > Subcatch[j].lidArea )
    {
        //... surface runoff is always returned
        *qReturn += lidRunoff;
        lidRunoff = 0.0;

        //... drain flow returned if it has same outlet as subcatchment
        if ( lidUnit->drainNode == Subcatch[j].outNode &&
            lidUnit->drainSubcatch == Subcatch[j].outSubcatch )
        {
            *qReturn += lidDrain;
            lidDrain = 0.0;
        }
    }

    //... update system flow balance if drain flow goes to a
    //    conveyance system node
    if ( lidUnit->drainNode >= 0 )
    {
        massbal_updateRunoffTotals(RUNOFF_DRAINS, lidDrain * tStep);
    }

    //... save new drain outflow
    lidUnit->newDrainFlow = lidDrain;

    //... update moisture losses (ft3)
    Vevap  += lidEvap * tStep * lidArea;
    VlidInfil += lidInfil * tStep * lidArea;
    if ( isLidPervious(lidUnit->lidIndex) )
    {
        Vpevap += lidEvap * tStep * lidArea;
    }

    //... update time since last rainfall (for Rain Barrel emptying)
    if ( Subcatch[j].rainfall > MIN_RUNOFF ) lidUnit->dryTime = 0.0;
    else lidUnit->dryTime += tStep;

    //... update LID water balance and save results
    lidproc_saveResults(lidUnit, UCF(RAINFALL), UCF(RAINDEPTH));

    //... update LID group totals
    *qRunoff += lidRunoff;
    *qDrain += lidDrain;
}

//=============================================================================

void lid_writeWaterBalance()
//
//  Purpose: writes a LID performance summary table to the project's report file.
//  Input:   none
//  Output:  none
//
{
    int        j;
    int        k = 0;
    double     ucf = UCF(RAINDEPTH);
    double     inflow;
    double     outflow;
    double     err;
    TLidUnit*  lidUnit;
    TLidList*  lidList;
    TLidGroup  lidGroup;

    //... check that project has LIDs
    for ( j = 0; j < GroupCount; j++ )
    {
        if ( LidGroups[j] ) k++;
    }
    if ( k == 0 ) return;

    //... write table header
    fprintf(Frpt.file,
    "\n"
    "\n  ***********************"
    "\n  LID Performance Summary"
    "\n  ***********************\n");

    fprintf(Frpt.file,
"\n  --------------------------------------------------------------------------------------------------------------------"
"\n                                         Total      Evap     Infil   Surface    Drain    Initial     Final  Continuity"
"\n                                        Inflow      Loss      Loss   Outflow   Outflow   Storage   Storage       Error");
    if ( UnitSystem == US ) fprintf(Frpt.file,
"\n  Subcatchment      LID Control             in        in        in        in        in        in        in           %%");
    else fprintf(Frpt.file,
"\n  Subcatchment      LID Control             mm        mm        mm        mm        mm        mm        mm           %%");
    fprintf(Frpt.file,
"\n  --------------------------------------------------------------------------------------------------------------------");

    //... examine each LID unit in each subcatchment
    for ( j = 0; j < GroupCount; j++ )
    {
        lidGroup = LidGroups[j];
        if ( !lidGroup || Subcatch[j].lidArea == 0.0 ) continue;
        lidList = lidGroup->lidList;
        while ( lidList )
        {
            //... write water balance components to report file
            lidUnit = lidList->lidUnit;
            k = lidUnit->lidIndex;
            fprintf(Frpt.file, "\n  %-16s  %-16s", Subcatch[j].ID,
                                                   LidProcs[k].ID);
            fprintf(Frpt.file, "%10.2f%10.2f%10.2f%10.2f%10.2f%10.2f%10.2f",
                    lidUnit->waterBalance.inflow*ucf,
                    lidUnit->waterBalance.evap*ucf,
                    lidUnit->waterBalance.infil*ucf,
                    lidUnit->waterBalance.surfFlow*ucf,
                    lidUnit->waterBalance.drainFlow*ucf,
                    lidUnit->waterBalance.initVol*ucf,
                    lidUnit->waterBalance.finalVol*ucf);

            //... compute flow balance error
            inflow = lidUnit->waterBalance.initVol +
                     lidUnit->waterBalance.inflow;
            outflow = lidUnit->waterBalance.finalVol +
                      lidUnit->waterBalance.evap +
                      lidUnit->waterBalance.infil +
                      lidUnit->waterBalance.surfFlow +
                      lidUnit->waterBalance.drainFlow;
            if ( inflow > 0.0 ) err = (inflow - outflow) / inflow;
            else                err = 1.0;
            fprintf(Frpt.file, "  %10.2f", err*100.0);
            lidList = lidList->nextLidUnit;
        }
    }
}

//=============================================================================

void initLidRptFile(char* title, char* lidID, char* subcatchID, TLidUnit* lidUnit)
//
//  Purpose: initializes the report file used for a specific LID unit
//  Input:   title = project's title
//           lidID = LID process name
//           subcatchID = subcatchment ID name
//           lidUnit = ptr. to LID unit
//  Output:  none
//
{
    static int colCount = 14;
    static char* head1[] = {
        "\n                    \t", "  Elapsed\t",
        "    Total\t", "    Total\t", "  Surface\t", " Pavement\t", "     Soil\t",
        "  Storage\t", "  Surface\t", "    Drain\t", "  Surface\t", " Pavement\t",
        "     Soil\t", "  Storage"};
    static char* head2[] = {
        "\n                    \t", "     Time\t",
        "   Inflow\t", "     Evap\t", "    Infil\t", "     Perc\t", "     Perc\t",
        "    Exfil\t", "   Runoff\t", "  OutFlow\t", "    Level\t", "    Level\t",
        " Moisture\t", "    Level"};
    static char* units1[] = {
        "\nDate        Time    \t", "    Hours\t",
        "    in/hr\t", "    in/hr\t", "    in/hr\t", "    in/hr\t", "    in/hr\t",
        "    in/hr\t", "    in/hr\t", "    in/hr\t", "   inches\t", "   inches\t",
        "  Content\t", "   inches"};
    static char* units2[] = {
        "\nDate        Time    \t", "    Hours\t",
        "    mm/hr\t", "    mm/hr\t", "    mm/hr\t", "    mm/hr\t", "    mm/hr\t",
        "    mm/hr\t", "    mm/hr\t", "    mm/hr\t", "       mm\t", "       mm\t",
        "  Content\t", "       mm"};
    static char line9[] = " ---------";
    int   i;
    FILE* f = lidUnit->rptFile->file;

    //... check that file was opened
    if ( f ==  NULL ) return;

    //... write title lines
    fprintf(f, "SWMM5 LID Report File\n");
    fprintf(f, "\nProject:  %s", title);
    fprintf(f, "\nLID Unit: %s in Subcatchment %s\n", lidID, subcatchID);

    //... write column headings
    for ( i = 0; i < colCount; i++) fprintf(f, "%s", head1[i]);
    for ( i = 0; i < colCount; i++) fprintf(f, "%s", head2[i]);
    if (  UnitSystem == US )
    {
        for ( i = 0; i < colCount; i++) fprintf(f, "%s", units1[i]);
    }
    else for ( i = 0; i < colCount; i++) fprintf(f, "%s", units2[i]);
    fprintf(f, "\n----------- --------");
    for ( i = 1; i < colCount; i++) fprintf(f, "\t%s", line9);

    //... initialize LID dryness state
    lidUnit->rptFile->wasDry = 1;
    sstrncpy(lidUnit->rptFile->results, "", 0);
}<|MERGE_RESOLUTION|>--- conflicted
+++ resolved
@@ -284,16 +284,6 @@
         LidProcs[j].drain.offset = 0.0;
         LidProcs[j].drainMat.thickness = 0.0;
         LidProcs[j].drainMat.roughness = 0.0;
-<<<<<<< HEAD
-        LidProcs[j].drainRmvl = NULL;                                          //(5.1.013)
-        LidProcs[j].drainRmvl = (double *)                                     //
-                                calloc(Nobjects[POLLUT], sizeof(double));      //
-        if (LidProcs[j].drainRmvl == NULL)                                     //
-        {                                                                      //
-            ErrorCode = ERR_MEMORY;                                            //
-            return;                                                            //
-        }                                                                      //
-=======
         LidProcs[j].drainRmvl = NULL;
         LidProcs[j].drainRmvl = (double *)
                                 calloc(Nobjects[POLLUT], sizeof(double));
@@ -302,7 +292,6 @@
             ErrorCode = ERR_MEMORY;
             return;
         }
->>>>>>> a8182cb2
     }
 }
 
@@ -376,7 +365,7 @@
 //    LID_ID  STORAGE   <parameters>
 //    LID_ID  DRAIN     <parameters>
 //    LID_ID  DRAINMAT  <parameters>
-//    LID_ID  REMOVALS  <parameters> 
+//    LID_ID  REMOVALS  <parameters>
 //
 {
     int j, m;
@@ -717,11 +706,7 @@
 //  Output:  returns error code
 //
 //  Format of data is:
-<<<<<<< HEAD
-//    LID_ID STORAGE  Thickness  VoidRatio  Ksat  ClogFactor
-=======
-//    LID_ID STORAGE  Thickness  VoidRatio  Ksat  ClogFactor  (YES/NO) 
->>>>>>> a8182cb2
+//    LID_ID STORAGE  Thickness  VoidRatio  Ksat  ClogFactor  (YES/NO)
 //
 {
     int    i;
@@ -1637,13 +1622,8 @@
     TLidUnit*  lidUnit;           // a member of the list of LID units
     double lidArea;               // area of an LID unit
     double qImperv = 0.0;         // runoff from impervious areas (cfs)
-<<<<<<< HEAD
-    double qPerv = 0.0;           // runoff from pervious areas (cfs)          //(5.1.013)
+    double qPerv = 0.0;           // runoff from pervious areas (cfs)
     double lidInflow = 0.0;       // inflow to an LID unit (ft/s)
-=======
-    double qPerv = 0.0;           // runoff from pervious areas (cfs)
-    double lidInflow = 0.0;       // inflow to an LID unit (ft/s) 
->>>>>>> a8182cb2
     double qRunoff = 0.0;         // surface runoff from all LID units (cfs)
     double qDrain = 0.0;          // drain flow from all LID units (cfs)
     double qReturn = 0.0;         // LID outflow returned to pervious area (cfs)
